--- conflicted
+++ resolved
@@ -190,7 +190,6 @@
 	)
 }
 
-<<<<<<< HEAD
 // TestNetworkPolicy ensures that the NetworkPolicies
 // are deployed under openshift-monitoring namespace
 func TestNetworkPolicy(t *testing.T) {
@@ -228,7 +227,8 @@
 			t.Errorf("NetworkPolicies count = %d, want %d", len(npList.Items), len(networkPolicyNames))
 		}
 	})
-=======
+}
+
 func TestPodsLabels(t *testing.T) {
 	// Verify that all pods in the openshift-monitoring namespace have the
 	// app.kubernetes.io/part-of: openshift-monitoring label.
@@ -252,5 +252,4 @@
 		}
 		return fmt.Errorf("pod %s is missing required label %s", pod.Name, labelKey)
 	}
->>>>>>> ab7a74aa
 }